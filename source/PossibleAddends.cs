--- conflicted
+++ resolved
@@ -84,18 +84,8 @@
 
 		static IEnumerable<int[]> GetUniqueAddendsBufferedCore(int sum, int count)
 		{
-<<<<<<< HEAD
-			var pool = ArrayPool<int>.Shared;
-			var result = pool.Rent(count);
-=======
-			if (count > int.MaxValue)
-				throw new ArgumentOutOfRangeException(nameof(count), count, "Cannot be greater than signed 32 bit integer maximum.");
-			if (count < 2 || sum < 3)
-				yield break;
-
 			var pool = count > 128 ? ArrayPool<int>.Shared : null;
 			var result = pool?.Rent(count) ?? new int[count];
->>>>>>> be73527c
 
 			try
 			{
